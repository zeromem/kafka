/**
 * Licensed to the Apache Software Foundation (ASF) under one or more
 * contributor license agreements.  See the NOTICE file distributed with
 * this work for additional information regarding copyright ownership.
 * The ASF licenses this file to You under the Apache License, Version 2.0
 * (the "License"); you may not use this file except in compliance with
 * the License.  You may obtain a copy of the License at
 * 
 *    http://www.apache.org/licenses/LICENSE-2.0
 *
 * Unless required by applicable law or agreed to in writing, software
 * distributed under the License is distributed on an "AS IS" BASIS,
 * WITHOUT WARRANTIES OR CONDITIONS OF ANY KIND, either express or implied.
 * See the License for the specific language governing permissions and
 * limitations under the License.
 */

package kafka.log

import java.io._
import junit.framework.Assert._
import org.junit.Test
import org.scalatest.junit.JUnit3Suite
import kafka.server.KafkaConfig
import kafka.common._
import kafka.utils._

class LogManagerTest extends JUnit3Suite {

  val time: MockTime = new MockTime()
  val maxRollInterval = 100
  val maxLogAgeHours = 10
  var logDir: File = null
  var logManager: LogManager = null
  var config: KafkaConfig = null
  val name = "kafka"
  val veryLargeLogFlushInterval = 10000000L

  override def setUp() {
    super.setUp()
    config = new KafkaConfig(TestUtils.createBrokerConfig(0, -1)) {
                   override val logSegmentBytes = 1024
                   override val logFlushIntervalMessages = 10000
                   override val logRetentionHours = maxLogAgeHours
                 }
    logManager = new LogManager(config, time.scheduler, time)
    logManager.startup
    logDir = logManager.logDirs(0)
  }

  override def tearDown() {
    if(logManager != null)
      logManager.shutdown()
    Utils.rm(logDir)
    logManager.logDirs.map(Utils.rm(_))
    super.tearDown()
  }
  
  /**
   * Test that getOrCreateLog on a non-existent log creates a new log and that we can append to the new log.
   */
  @Test
  def testCreateLog() {
    val log = logManager.getOrCreateLog(name, 0)
    val logFile = new File(config.logDirs(0), name + "-0")
    assertTrue(logFile.exists)
    log.append(TestUtils.singleMessageSet("test".getBytes()))
  }

  /**
   * Test that get on a non-existent returns None and no log is created.
   */
  @Test
  def testGetNonExistentLog() {
    val log = logManager.getLog(name, 0)
    assertEquals("No log should be found.", None, log)
    val logFile = new File(config.logDirs(0), name + "-0")
    assertTrue(!logFile.exists)
  }

  /**
   * Test time-based log cleanup. First append messages, then set the time into the future and run cleanup.
   */
  @Test
  def testCleanupExpiredSegments() {
    val log = logManager.getOrCreateLog(name, 0)
    var offset = 0L
    for(i <- 0 until 200) {
      var set = TestUtils.singleMessageSet("test".getBytes())
      val info = log.append(set)
      offset = info.lastOffset
    }
    assertTrue("There should be more than one segment now.", log.numberOfSegments > 1)
    
    log.logSegments.foreach(_.log.file.setLastModified(time.milliseconds))
    
    time.sleep(maxLogAgeHours*60*60*1000 + 1)
    assertEquals("Now there should only be only one segment in the index.", 1, log.numberOfSegments)
    time.sleep(log.segmentDeleteDelayMs + 1)
    assertEquals("Files should have been deleted", log.numberOfSegments * 2, log.dir.list.length)
    assertEquals("Should get empty fetch off new log.", 0, log.read(offset+1, 1024).sizeInBytes)

    try {
      log.read(0, 1024)
      fail("Should get exception from fetching earlier.")
    } catch {
      case e: OffsetOutOfRangeException => "This is good."
    }
    // log should still be appendable
    log.append(TestUtils.singleMessageSet("test".getBytes()))
  }

  /**
   * Test size-based cleanup. Append messages, then run cleanup and check that segments are deleted.
   */
  @Test
  def testCleanupSegmentsToMaintainSize() {
    val setSize = TestUtils.singleMessageSet("test".getBytes()).sizeInBytes
    val props = TestUtils.createBrokerConfig(0, -1)
    logManager.shutdown()
    config = new KafkaConfig(props) {
<<<<<<< HEAD
      override val logFileSize = (10 * (setSize - 1)) // each segment will be 10 messages
      override val logRetentionSize = (5 * 10 * setSize + 10).asInstanceOf[Long]
=======
      override val logSegmentBytes = (10 * (setSize - 1)) // each segment will be 10 messages
      override val logRetentionBytes = (5 * 10 * setSize + 10).asInstanceOf[Long]
      override val logRetentionHours = retentionHours
      override val logFlushIntervalMessages = 100
>>>>>>> a4095319
      override val logRollHours = maxRollInterval
    }
    logManager = new LogManager(config, time.scheduler, time)
    logManager.startup

    // create a log
    val log = logManager.getOrCreateLog(name, 0)
    var offset = 0L

    // add a bunch of messages that should be larger than the retentionSize
    val numMessages = 200
    for(i <- 0 until numMessages) {
      val set = TestUtils.singleMessageSet("test".getBytes())
      val info = log.append(set)
      offset = info.firstOffset
    }

    // should be exactly 100 full segments + 1 new empty one
    assertEquals("Check we have the expected number of segments.", numMessages * setSize / config.logFileSize, log.numberOfSegments)

    // this cleanup shouldn't find any expired segments but should delete some to reduce size
    time.sleep(logManager.InitialTaskDelayMs)
    assertEquals("Now there should be exactly 6 segments", 6, log.numberOfSegments)
    time.sleep(log.segmentDeleteDelayMs + 1)
    assertEquals("Files should have been deleted", log.numberOfSegments * 2, log.dir.list.length)
    assertEquals("Should get empty fetch off new log.", 0, log.read(offset + 1, 1024).sizeInBytes)
    try {
      log.read(0, 1024)
      fail("Should get exception from fetching earlier.")
    } catch {
      case e: OffsetOutOfRangeException => "This is good."
    }
    // log should still be appendable
    log.append(TestUtils.singleMessageSet("test".getBytes()))
  }

  /**
   * Test that flush is invoked by the background scheduler thread.
   */
  @Test
  def testTimeBasedFlush() {
    val props = TestUtils.createBrokerConfig(0, -1)
    logManager.shutdown()
    config = new KafkaConfig(props) {
<<<<<<< HEAD
                   override val flushSchedulerThreadRate = 1000
                   override val defaultFlushIntervalMs = 1000
                   override val flushInterval = Int.MaxValue
=======
                   override val logSegmentBytes = 1024 *1024 *1024
                   override val logFlushSchedulerIntervalMs = 50
                   override val logFlushIntervalMessages = Int.MaxValue
                   override val logRollHours = maxRollInterval
                   override val logFlushIntervalMsPerTopicMap = Map("timebasedflush" -> 100)
>>>>>>> a4095319
                 }
    logManager = new LogManager(config, time.scheduler, time)
    logManager.startup
    val log = logManager.getOrCreateLog(name, 0)
    val lastFlush = log.lastFlushTime
    for(i <- 0 until 200) {
      var set = TestUtils.singleMessageSet("test".getBytes())
      log.append(set)
    }
<<<<<<< HEAD
    time.sleep(logManager.InitialTaskDelayMs)
    assertTrue("Time based flush should have been triggered triggered", lastFlush != log.lastFlushTime)
=======
    val ellapsed = System.currentTimeMillis - log.getLastFlushedTime
    assertTrue("The last flush time has to be within defaultflushInterval of current time (was %d)".format(ellapsed),
                     ellapsed < 2*config.logFlushSchedulerIntervalMs)
>>>>>>> a4095319
  }
  
  /**
   * Test that new logs that are created are assigned to the least loaded log directory
   */
  @Test
  def testLeastLoadedAssignment() {
    // create a log manager with multiple data directories
    val props = TestUtils.createBrokerConfig(0, -1)
    val dirs = Seq(TestUtils.tempDir().getAbsolutePath, 
                   TestUtils.tempDir().getAbsolutePath, 
                   TestUtils.tempDir().getAbsolutePath)
    props.put("log.dirs", dirs.mkString(","))
    logManager.shutdown()
    logManager = new LogManager(new KafkaConfig(props), time.scheduler, time)
    
    // verify that logs are always assigned to the least loaded partition
    for(partition <- 0 until 20) {
      logManager.getOrCreateLog("test", partition)
      assertEquals("We should have created the right number of logs", partition + 1, logManager.allLogs.size)
      val counts = logManager.allLogs.groupBy(_.dir.getParent).values.map(_.size)
      assertTrue("Load should balance evenly", counts.max <= counts.min + 1)
    }
  }
  
  /**
   * Test that it is not possible to open two log managers using the same data directory
   */
  def testTwoLogManagersUsingSameDirFails() {
    try {
      new LogManager(logManager.config, time.scheduler, time)
      fail("Should not be able to create a second log manager instance with the same data directory")
    } catch {
      case e: KafkaException => // this is good 
    }
  }
}<|MERGE_RESOLUTION|>--- conflicted
+++ resolved
@@ -119,15 +119,8 @@
     val props = TestUtils.createBrokerConfig(0, -1)
     logManager.shutdown()
     config = new KafkaConfig(props) {
-<<<<<<< HEAD
-      override val logFileSize = (10 * (setSize - 1)) // each segment will be 10 messages
-      override val logRetentionSize = (5 * 10 * setSize + 10).asInstanceOf[Long]
-=======
       override val logSegmentBytes = (10 * (setSize - 1)) // each segment will be 10 messages
       override val logRetentionBytes = (5 * 10 * setSize + 10).asInstanceOf[Long]
-      override val logRetentionHours = retentionHours
-      override val logFlushIntervalMessages = 100
->>>>>>> a4095319
       override val logRollHours = maxRollInterval
     }
     logManager = new LogManager(config, time.scheduler, time)
@@ -146,7 +139,7 @@
     }
 
     // should be exactly 100 full segments + 1 new empty one
-    assertEquals("Check we have the expected number of segments.", numMessages * setSize / config.logFileSize, log.numberOfSegments)
+    assertEquals("Check we have the expected number of segments.", numMessages * setSize / config.logSegmentBytes, log.numberOfSegments)
 
     // this cleanup shouldn't find any expired segments but should delete some to reduce size
     time.sleep(logManager.InitialTaskDelayMs)
@@ -172,17 +165,9 @@
     val props = TestUtils.createBrokerConfig(0, -1)
     logManager.shutdown()
     config = new KafkaConfig(props) {
-<<<<<<< HEAD
-                   override val flushSchedulerThreadRate = 1000
-                   override val defaultFlushIntervalMs = 1000
-                   override val flushInterval = Int.MaxValue
-=======
-                   override val logSegmentBytes = 1024 *1024 *1024
-                   override val logFlushSchedulerIntervalMs = 50
+                   override val logFlushSchedulerIntervalMs = 1000
+                   override val logFlushIntervalMs = 1000
                    override val logFlushIntervalMessages = Int.MaxValue
-                   override val logRollHours = maxRollInterval
-                   override val logFlushIntervalMsPerTopicMap = Map("timebasedflush" -> 100)
->>>>>>> a4095319
                  }
     logManager = new LogManager(config, time.scheduler, time)
     logManager.startup
@@ -192,14 +177,8 @@
       var set = TestUtils.singleMessageSet("test".getBytes())
       log.append(set)
     }
-<<<<<<< HEAD
     time.sleep(logManager.InitialTaskDelayMs)
     assertTrue("Time based flush should have been triggered triggered", lastFlush != log.lastFlushTime)
-=======
-    val ellapsed = System.currentTimeMillis - log.getLastFlushedTime
-    assertTrue("The last flush time has to be within defaultflushInterval of current time (was %d)".format(ellapsed),
-                     ellapsed < 2*config.logFlushSchedulerIntervalMs)
->>>>>>> a4095319
   }
   
   /**
